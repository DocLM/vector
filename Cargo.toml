--- conflicted
+++ resolved
@@ -208,18 +208,13 @@
 # Indirect dependency; pinning until
 # https://github.com/timberio/vector/issues/6005 is resolved
 thread_local = "= 1.0.1"
-<<<<<<< HEAD
-dashmap = "3"
-encoding_rs = { version = "0.8", features = ["serde"] }
-parking_lot = "0.11.1"
-=======
 tokio-postgres = { version = "0.5.5", features = ["runtime", "with-chrono-0_4"], optional = true }
 toml = "0.5.8"
 typetag = "0.1.6"
 url = "2.2.0"
 uuid = { version = "0.8", features = ["serde", "v4"], optional = true }
 warp = { version = "0.2.5", default-features = false, optional = true }
->>>>>>> 066c22e6
+parking_lot = "0.11.1"
 
 # For WASM
 async-stream = "0.3.0"
