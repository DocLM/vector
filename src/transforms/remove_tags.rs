--- conflicted
+++ resolved
@@ -30,13 +30,8 @@
 #[async_trait::async_trait]
 #[typetag::serde(name = "remove_tags")]
 impl TransformConfig for RemoveTagsConfig {
-<<<<<<< HEAD
-    async fn build(&self, _cx: TransformContext) -> crate::Result<Transform> {
+    async fn build(&self) -> crate::Result<Transform> {
         Ok(Transform::function(RemoveTags::new(self.tags.clone())))
-=======
-    async fn build(&self) -> crate::Result<Box<dyn Transform>> {
-        Ok(Box::new(RemoveTags::new(self.tags.clone())))
->>>>>>> 8d68f999
     }
 
     fn input_type(&self) -> DataType {
