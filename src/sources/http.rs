--- conflicted
+++ resolved
@@ -232,12 +232,8 @@
     use http::HeaderMap;
     use pretty_assertions::assert_eq;
     use std::collections::BTreeMap;
-<<<<<<< HEAD
+    use std::io::Write;
     use std::{convert::TryInto, net::SocketAddr};
-=======
-    use std::io::Write;
-    use std::net::SocketAddr;
->>>>>>> 57c3c087
     use tokio::sync::mpsc;
 
     #[test]
