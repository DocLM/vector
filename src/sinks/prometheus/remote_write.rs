use super::collector::{self, MetricCollector as _};
use crate::{
    config::{self, SinkConfig, SinkDescription},
    event::{Event, Metric},
    http::{Auth, HttpClient},
    internal_events::PrometheusTemplateRenderingError,
    sinks::{
        self,
        util::{
            buffer::metrics::{MetricNormalize, MetricNormalizer, MetricSet, MetricsBuffer},
            http::HttpRetryLogic,
            BatchConfig, BatchSettings, PartitionBatchSink, PartitionBuffer, PartitionInnerBuffer,
            TowerRequestConfig,
        },
    },
    template::Template,
    tls::{TlsOptions, TlsSettings},
};
use bytes::{Bytes, BytesMut};
use futures::{future::BoxFuture, stream, FutureExt, SinkExt};
use http::Uri;
use prost::Message;
use serde::{Deserialize, Serialize};
use snafu::{ResultExt, Snafu};
use std::task;
use tower::ServiceBuilder;

#[derive(Debug, Snafu)]
enum Errors {
    #[snafu(display(r#"Prometheus remote_write sink cannot accept "set" metrics"#))]
    SetMetricInvalid,
}

#[derive(Debug, Default, Deserialize, Serialize)]
#[serde(deny_unknown_fields)]
pub(crate) struct RemoteWriteConfig {
    pub endpoint: String,

    pub default_namespace: Option<String>,

    #[serde(default = "super::default_histogram_buckets")]
    pub buckets: Vec<f64>,
    #[serde(default = "super::default_summary_quantiles")]
    pub quantiles: Vec<f64>,

    #[serde(default)]
    pub batch: BatchConfig,
    #[serde(default)]
    pub request: TowerRequestConfig,

    #[serde(default)]
    pub tenant_id: Option<Template>,

    pub tls: Option<TlsOptions>,

    pub auth: Option<Auth>,
}

inventory::submit! {
    SinkDescription::new::<RemoteWriteConfig>("prometheus_remote_write")
}

lazy_static::lazy_static! {
    static ref REQUEST_DEFAULTS: TowerRequestConfig = Default::default();
}

impl_generate_config_from_default!(RemoteWriteConfig);

#[async_trait::async_trait]
#[typetag::serde(name = "prometheus_remote_write")]
impl SinkConfig for RemoteWriteConfig {
    async fn build(
        &self,
        cx: config::SinkContext,
    ) -> crate::Result<(sinks::VectorSink, sinks::Healthcheck)> {
        let endpoint = self.endpoint.parse::<Uri>().context(sinks::UriParseError)?;
        let tls_settings = TlsSettings::from_options(&self.tls)?;
        let batch = BatchSettings::default()
            .events(1_000)
            .timeout(1)
            .parse_config(self.batch)?;
        let request = self.request.unwrap_with(&REQUEST_DEFAULTS);
        let buckets = self.buckets.clone();
        let quantiles = self.quantiles.clone();

        let client = HttpClient::new(tls_settings)?;
        let tenant_id = self.tenant_id.clone();
        let auth = self.auth.clone();

        let healthcheck = healthcheck(endpoint.clone(), client.clone()).boxed();
        let service = RemoteWriteService {
            endpoint,
            default_namespace: self.default_namespace.clone(),
            client,
            buckets,
            quantiles,
            auth,
        };

        let sink = {
            let service = request.service(HttpRetryLogic, service);
            let service = ServiceBuilder::new().service(service);
            let buffer = PartitionBuffer::new(MetricsBuffer::new(batch.size));
            let mut normalizer = MetricNormalizer::<PrometheusMetricNormalize>::default();

            PartitionBatchSink::new(service, buffer, batch.timeout, cx.acker())
                .with_flat_map(move |event: Event| {
                    stream::iter(normalizer.apply(event).map(|event| {
                        let tenant_id = tenant_id.as_ref().and_then(|template| {
                            template
                                .render_string(&event)
                                .map_err(|fields| {
                                    emit!(PrometheusTemplateRenderingError { fields })
                                })
                                .ok()
                        });
                        let key = PartitionKey { tenant_id };
                        Ok(PartitionInnerBuffer::new(event, key))
                    }))
                })
                .sink_map_err(
                    |error| error!(message = "Prometheus remote_write sink error.", %error),
                )
        };

        Ok((sinks::VectorSink::Sink(Box::new(sink)), healthcheck))
    }

    fn input_type(&self) -> config::DataType {
        config::DataType::Metric
    }

    fn sink_type(&self) -> &'static str {
        "prometheus_remote_write"
    }
}

#[derive(Clone, Eq, Hash, PartialEq)]
struct PartitionKey {
    tenant_id: Option<String>,
}

async fn healthcheck(endpoint: Uri, client: HttpClient) -> crate::Result<()> {
    let request = http::Request::get(endpoint)
        .body(hyper::Body::empty())
        .unwrap();

    let response = client.send(request).await?;

    match response.status() {
        http::StatusCode::OK => Ok(()),
        other => Err(sinks::HealthcheckError::UnexpectedStatus { status: other }.into()),
    }
}
pub struct PrometheusMetricNormalize;

impl MetricNormalize for PrometheusMetricNormalize {
    fn apply_state(state: &mut MetricSet, metric: Metric) -> Option<Metric> {
        state.make_absolute(metric)
    }
}

#[derive(Clone)]
struct RemoteWriteService {
    endpoint: Uri,
    default_namespace: Option<String>,
    client: HttpClient,
    buckets: Vec<f64>,
    quantiles: Vec<f64>,
    auth: Option<Auth>,
}

impl RemoteWriteService {
    fn encode_events(&self, metrics: Vec<Metric>) -> Bytes {
        let mut time_series = collector::TimeSeries::new();
        for metric in metrics {
            time_series.encode_metric(
                self.default_namespace.as_deref(),
                &self.buckets,
                &self.quantiles,
                false,
                &metric,
            );
        }
        let request = time_series.finish();

        let mut out = BytesMut::with_capacity(request.encoded_len());
        request.encode(&mut out).expect("Out of memory");
        out.freeze()
    }
}

impl tower::Service<PartitionInnerBuffer<Vec<Metric>, PartitionKey>> for RemoteWriteService {
    type Response = http::Response<Bytes>;
    type Error = crate::Error;
    type Future = BoxFuture<'static, Result<Self::Response, Self::Error>>;

    fn poll_ready(&mut self, _task: &mut task::Context<'_>) -> task::Poll<Result<(), Self::Error>> {
        task::Poll::Ready(Ok(()))
    }

    fn call(&mut self, buffer: PartitionInnerBuffer<Vec<Metric>, PartitionKey>) -> Self::Future {
        let (events, key) = buffer.into_parts();
        let body = self.encode_events(events);
        let body = snap_block(body);

        let mut builder = http::Request::post(self.endpoint.clone())
            .header("X-Prometheus-Remote-Write-Version", "0.1.0")
            .header("Content-Encoding", "snappy")
            .header("Content-Type", "application/x-protobuf");
        if let Some(tenant_id) = key.tenant_id {
            builder = builder.header("X-Scope-OrgID", tenant_id);
        }

        let mut request = builder.body(body.into()).unwrap();
        if let Some(auth) = &self.auth {
            auth.apply(&mut request);
        }
        let client = self.client.clone();

        Box::pin(async move {
            let response = client.send(request).await?;
            let (parts, body) = response.into_parts();
            let body = hyper::body::to_bytes(body).await?;
            Ok(hyper::Response::from_parts(parts, body))
        })
    }
}

fn snap_block(data: Bytes) -> Vec<u8> {
    snap::raw::Encoder::new()
        .compress_vec(&data)
        .expect("Out of memory")
}

#[cfg(test)]
mod tests {
    use super::*;
    use crate::{
        config::SinkContext,
        event::{MetricKind, MetricValue},
        sinks::util::test::build_test_server,
        test_util,
    };
    use futures::StreamExt;
    use http::HeaderMap;
<<<<<<< HEAD
    use indoc::indoc;
=======
    use prometheus_parser::proto;
>>>>>>> 8011a223

    #[test]
    fn generate_config() {
        crate::test_util::test_generate_config::<RemoteWriteConfig>();
    }

    macro_rules! labels {
        ( $( $name:expr => $value:expr ),* ) => {
            vec![ $( proto::Label {
                name: $name.to_string(),
                value: $value.to_string()
            }, )* ]
        }
    }

    #[tokio::test]
    async fn sends_request() {
        let outputs = send_request("", vec![create_event("gauge-2".into(), 32.0)]).await;
        assert_eq!(outputs.len(), 1);
        let (headers, req) = &outputs[0];

        assert!(!headers.contains_key("x-scope-orgid"));

        assert_eq!(req.timeseries.len(), 1);
        assert_eq!(
            req.timeseries[0].labels,
            labels!("__name__" => "gauge-2", "production" => "true", "region" => "us-west-1")
        );
        assert_eq!(req.timeseries[0].samples.len(), 1);
        assert_eq!(req.timeseries[0].samples[0].value, 32.0);
        assert_eq!(req.metadata.len(), 1);
        assert_eq!(req.metadata[0].r#type, proto::MetricType::Gauge as i32);
        assert_eq!(req.metadata[0].metric_family_name, "gauge-2");
    }

    #[tokio::test]
    async fn sends_authenticated_request() {
        let outputs = send_request(
            indoc! {r#"
                tenant_id = "tenant-%Y"
                [auth]
                strategy = "basic"
                user = "user"
                password = "password"
            "#},
            vec![create_event("gauge-2".into(), 32.0)],
        )
        .await;

        assert_eq!(outputs.len(), 1);
        let (_headers, req) = &outputs[0];

        assert_eq!(req.timeseries.len(), 1);
        assert_eq!(
            req.timeseries[0].labels,
            labels!("__name__" => "gauge-2", "production" => "true", "region" => "us-west-1")
        );
        assert_eq!(req.timeseries[0].samples.len(), 1);
        assert_eq!(req.timeseries[0].samples[0].value, 32.0);
        assert_eq!(req.metadata.len(), 1);
        assert_eq!(req.metadata[0].r#type, proto::MetricType::Gauge as i32);
        assert_eq!(req.metadata[0].metric_family_name, "gauge-2");
    }

    #[tokio::test]
    async fn sends_x_scope_orgid_header() {
        let outputs = send_request(
            r#"tenant_id = "tenant""#,
            vec![create_event("gauge-3".into(), 12.0)],
        )
        .await;

        assert_eq!(outputs.len(), 1);
        let (headers, _) = &outputs[0];
        assert_eq!(headers["x-scope-orgid"], "tenant");
    }

    #[tokio::test]
    async fn sends_templated_x_scope_orgid_header() {
        let outputs = send_request(
            r#"tenant_id = "tenant-%Y""#,
            vec![create_event("gauge-3".into(), 12.0)],
        )
        .await;

        assert_eq!(outputs.len(), 1);
        let (headers, _) = &outputs[0];
        let orgid = headers["x-scope-orgid"]
            .to_str()
            .expect("Missing x-scope-orgid header");
        assert!(orgid.starts_with("tenant-20"));
        assert_eq!(orgid.len(), 11);
    }

    #[tokio::test]
    async fn retains_state_between_requests() {
        // This sink converts all incremental events to absolute, and
        // should accumulate their totals between batches.
        let outputs = send_request(
            r#"batch.max_events = 1"#,
            vec![
                create_inc_event("counter-1".into(), 12.0),
                create_inc_event("counter-2".into(), 13.0),
                create_inc_event("counter-1".into(), 14.0),
            ],
        )
        .await;

        assert_eq!(outputs.len(), 3);

        let check_output = |index: usize, name: &str, value: f64| {
            let (_, req) = &outputs[index];
            assert_eq!(req.timeseries.len(), 1);
            assert_eq!(req.timeseries[0].labels, labels!("__name__" => name));
            assert_eq!(req.timeseries[0].samples.len(), 1);
            assert_eq!(req.timeseries[0].samples[0].value, value);
        };
        check_output(0, "counter-1", 12.0);
        check_output(1, "counter-2", 13.0);
        check_output(2, "counter-1", 26.0);
    }

    async fn send_request(
        config: &str,
        events: Vec<Event>,
    ) -> Vec<(HeaderMap, proto::WriteRequest)> {
        let addr = test_util::next_addr();
        let (rx, trigger, server) = build_test_server(addr);
        tokio::spawn(server);

        let config = format!("endpoint = \"http://{}/write\"\n{}", addr, config);
        let config: RemoteWriteConfig = toml::from_str(&config).unwrap();
        let cx = SinkContext::new_test();

        let (sink, _) = config.build(cx).await.unwrap();
        sink.run(stream::iter(events)).await.unwrap();

        drop(trigger);

        rx.map(|(parts, body)| {
            assert_eq!(parts.method, "POST");
            assert_eq!(parts.uri.path(), "/write");
            let headers = parts.headers;
            assert_eq!(headers["x-prometheus-remote-write-version"], "0.1.0");
            assert_eq!(headers["content-encoding"], "snappy");
            assert_eq!(headers["content-type"], "application/x-protobuf");

            if config.auth.is_some() {
                assert!(headers.contains_key("authorization"));
            }

            let decoded = snap::raw::Decoder::new()
                .decompress_vec(&body)
                .expect("Invalid snappy compressed data");
            let request =
                proto::WriteRequest::decode(Bytes::from(decoded)).expect("Invalid protobuf");
            (headers, request)
        })
        .collect::<Vec<_>>()
        .await
    }

    pub(super) fn create_event(name: String, value: f64) -> Event {
        Metric::new(name, MetricKind::Absolute, MetricValue::Gauge { value })
            .with_tags(Some(
                vec![
                    ("region".to_owned(), "us-west-1".to_owned()),
                    ("production".to_owned(), "true".to_owned()),
                ]
                .into_iter()
                .collect(),
            ))
            .with_timestamp(Some(chrono::Utc::now()))
            .into()
    }

    fn create_inc_event(name: String, value: f64) -> Event {
        Metric::new(
            name,
            MetricKind::Incremental,
            MetricValue::Counter { value },
        )
        .with_timestamp(Some(chrono::Utc::now()))
        .into()
    }
}

#[cfg(all(test, feature = "prometheus-integration-tests"))]
mod integration_tests {
    use super::tests::*;
    use super::*;
    use crate::{
        config::{SinkConfig, SinkContext},
        event::metric::MetricValue,
        sinks::influxdb::test_util::{cleanup_v1, onboarding_v1, query_v1},
        tls::{self, TlsOptions},
        Event,
    };
    use futures::stream;
    use serde_json::Value;
    use std::{collections::HashMap, ops::Range};

    const HTTP_URL: &str = "http://localhost:8086";
    const HTTPS_URL: &str = "https://localhost:8087";

    #[tokio::test]
    async fn insert_metrics_over_http() {
        insert_metrics(HTTP_URL).await;
    }

    #[tokio::test]
    async fn insert_metrics_over_https() {
        insert_metrics(HTTPS_URL).await;
    }

    async fn insert_metrics(url: &str) {
        crate::test_util::trace_init();

        let database = onboarding_v1(url).await;

        let cx = SinkContext::new_test();

        let config = RemoteWriteConfig {
            endpoint: format!("{}/api/v1/prom/write?db={}", url, database),
            tls: Some(TlsOptions {
                ca_file: Some(tls::TEST_PEM_CA_PATH.into()),
                ..Default::default()
            }),
            ..Default::default()
        };
        let events = create_events(0..5, |n| n * 11.0);

        let (sink, _) = config.build(cx).await.expect("error building config");
        sink.run(stream::iter(events.clone())).await.unwrap();

        let result = query(url, &format!("show series on {}", database)).await;

        let values = &result["results"][0]["series"][0]["values"];
        assert_eq!(values.as_array().unwrap().len(), 5);

        for event in events {
            let metric = event.into_metric();
            let result = query(
                url,
                &format!(r#"SELECT * FROM "{}".."{}""#, database, metric.name()),
            )
            .await;

            let metrics = decode_metrics(&result["results"][0]["series"][0]);
            assert_eq!(metrics.len(), 1);
            let output = &metrics[0];

            match metric.data.value {
                MetricValue::Gauge { value } => {
                    assert_eq!(output["value"], Value::Number((value as u32).into()))
                }
                _ => panic!("Unhandled metric value, fix the test"),
            }
            for (tag, value) in metric.tags().unwrap() {
                assert_eq!(output[&tag[..]], Value::String(value.to_string()));
            }
            let timestamp = strip_timestamp(
                metric
                    .data
                    .timestamp
                    .unwrap()
                    .format("%Y-%m-%dT%H:%M:%S%.3fZ")
                    .to_string(),
            );
            assert_eq!(output["time"], Value::String(timestamp));
        }

        cleanup_v1(url, &database).await;
    }

    async fn query(url: &str, query: &str) -> Value {
        let result = query_v1(url, query).await;
        let text = result.text().await.unwrap();
        serde_json::from_str(&text).expect("error when parsing InfluxDB response JSON")
    }

    // InfluxDB strips off trailing zeros in
    fn strip_timestamp(timestamp: String) -> String {
        let strip_one = || format!("{}Z", &timestamp[..timestamp.len() - 2]);
        match timestamp {
            _ if timestamp.ends_with("0Z") => strip_timestamp(strip_one()),
            _ if timestamp.ends_with(".Z") => strip_one(),
            _ => timestamp,
        }
    }

    fn decode_metrics(data: &Value) -> Vec<HashMap<String, Value>> {
        let data = data.as_object().expect("Data is not an object");
        let columns = data["columns"].as_array().expect("Columns is not an array");
        data["values"]
            .as_array()
            .expect("Values is not an array")
            .iter()
            .map(|values| {
                columns
                    .iter()
                    .zip(values.as_array().unwrap().iter())
                    .map(|(column, value)| (column.as_str().unwrap().to_owned(), value.clone()))
                    .collect()
            })
            .collect()
    }

    fn create_events(name_range: Range<i32>, value: impl Fn(f64) -> f64) -> Vec<Event> {
        name_range
            .map(move |num| create_event(format!("metric_{}", num), value(num as f64)))
            .collect()
    }
}<|MERGE_RESOLUTION|>--- conflicted
+++ resolved
@@ -244,11 +244,8 @@
     };
     use futures::StreamExt;
     use http::HeaderMap;
-<<<<<<< HEAD
     use indoc::indoc;
-=======
     use prometheus_parser::proto;
->>>>>>> 8011a223
 
     #[test]
     fn generate_config() {
