--- conflicted
+++ resolved
@@ -1,12 +1,7 @@
 use crate::{
-<<<<<<< HEAD
     event::LookupBuf,
-    sinks::util::encoding::{EncodingConfig, EncodingConfiguration, TimestampFormat},
-=======
-    event::{PathComponent, PathIter},
     serde::skip_serializing_if_default,
     sinks::util::encoding::{EncodingConfiguration, TimestampFormat},
->>>>>>> 334c3a5b
 };
 use serde::{
     de::{self, DeserializeOwned, Deserializer, IntoDeserializer, MapAccess, Visitor},
@@ -30,26 +25,11 @@
     #[serde(default, skip_serializing_if = "skip_serializing_if_default")]
     pub(crate) schema: Option<String>,
     /// Keep only the following fields of the message. (Items mutually exclusive with `except_fields`)
-<<<<<<< HEAD
-    #[serde(
-        default,
-        skip_serializing_if = "crate::serde::skip_serializing_if_default"
-    )]
+    #[serde(default, skip_serializing_if = "skip_serializing_if_default")]
     pub(crate) only_fields: Option<Vec<LookupBuf>>,
     /// Remove the following fields of the message. (Items mutually exclusive with `only_fields`)
-    #[serde(
-        default,
-        skip_serializing_if = "crate::serde::skip_serializing_if_default"
-    )]
+    #[serde(default, skip_serializing_if = "skip_serializing_if_default")]
     pub(crate) except_fields: Option<Vec<LookupBuf>>,
-=======
-    #[serde(default, skip_serializing_if = "skip_serializing_if_default")]
-    // TODO(2410): Using PathComponents here is a hack for #2407, #2410 should fix this fully.
-    pub(crate) only_fields: Option<Vec<Vec<PathComponent>>>,
-    /// Remove the following fields of the message. (Items mutually exclusive with `only_fields`)
-    #[serde(default, skip_serializing_if = "skip_serializing_if_default")]
-    pub(crate) except_fields: Option<Vec<String>>,
->>>>>>> 334c3a5b
     /// Format for outgoing timestamps.
     #[serde(default, skip_serializing_if = "skip_serializing_if_default")]
     pub(crate) timestamp_format: Option<TimestampFormat>,
